const clap = @import("clap");
const std = @import("std");

pub fn main() !void {
<<<<<<< HEAD
    const stderr = std.io.getStdErr().writer();

=======
>>>>>>> 4c14bfd5
    // clap.usage is a function that can print a simple usage message, given a
    // slice of Param(Help). There is also a usageEx, which can print a
    // usage message for any Param, but it is more verbose to call.
    try clap.usage(
        std.io.getStdErr().writer(),
        comptime &[_]clap.Param(clap.Help){
            clap.parseParam("-h, --help       Display this help and exit.         ") catch unreachable,
            clap.parseParam("-v, --version    Output version information and exit.") catch unreachable,
            clap.parseParam("    --value <N>  Output version information and exit.") catch unreachable,
        },
    );
}<|MERGE_RESOLUTION|>--- conflicted
+++ resolved
@@ -2,11 +2,6 @@
 const std = @import("std");
 
 pub fn main() !void {
-<<<<<<< HEAD
-    const stderr = std.io.getStdErr().writer();
-
-=======
->>>>>>> 4c14bfd5
     // clap.usage is a function that can print a simple usage message, given a
     // slice of Param(Help). There is also a usageEx, which can print a
     // usage message for any Param, but it is more verbose to call.
