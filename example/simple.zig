--- conflicted
+++ resolved
@@ -20,11 +20,7 @@
     var diag = clap.Diagnostic{};
     var args = clap.parse(clap.Help, &params, .{ .diagnostic = &diag }) catch |err| {
         // Report useful error and exit
-<<<<<<< HEAD
-        diag.report(std.io.getStdErr().writer(), err) catch {};
-=======
         diag.report(io.getStdErr().writer(), err) catch {};
->>>>>>> 4c14bfd5
         return err;
     };
     defer args.deinit();
