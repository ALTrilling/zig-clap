const builtin = @import("builtin");
const std = @import("std");

const Builder = std.build.Builder;
const Mode = builtin.Mode;

pub fn build(b: *Builder) void {
    const mode = b.standardReleaseOptions();
    const target = b.standardTargetOptions(.{});

    const test_all_step = b.step("test", "Run all tests in all modes.");
    inline for ([_]Mode{ Mode.Debug, Mode.ReleaseFast, Mode.ReleaseSafe, Mode.ReleaseSmall }) |test_mode| {
        const mode_str = comptime modeToString(test_mode);

        const tests = b.addTest("clap.zig");
        tests.setBuildMode(test_mode);
        tests.setTarget(target);
        tests.setNamePrefix(mode_str ++ " ");

        const test_step = b.step("test-" ++ mode_str, "Run all tests in " ++ mode_str ++ ".");
        test_step.dependOn(&tests.step);
        test_all_step.dependOn(test_step);
    }

    const example_step = b.step("examples", "Build examples");
    inline for ([_][]const u8{
        "simple",
        "simple-ex",
        //"simple-error",
        "streaming-clap",
        "help",
        "usage",
    }) |example_name| {
        const example = b.addExecutable(example_name, "example/" ++ example_name ++ ".zig");
        example.addPackagePath("clap", "clap.zig");
        example.setBuildMode(mode);
        example.setTarget(target);
        example.install();
        example_step.dependOn(&example.step);
    }

    const readme_step = b.step("readme", "Remake README.");
    const readme = readMeStep(b);
    readme.dependOn(example_step);
    readme_step.dependOn(readme);

    const all_step = b.step("all", "Build everything and runs all tests");
    all_step.dependOn(test_all_step);
    all_step.dependOn(example_step);
    all_step.dependOn(readme_step);

    b.default_step.dependOn(all_step);
}

fn readMeStep(b: *Builder) *std.build.Step {
    const s = b.allocator.create(std.build.Step) catch unreachable;
    s.* = std.build.Step.init(.Custom, "ReadMeStep", b.allocator, struct {
        fn make(step: *std.build.Step) anyerror!void {
            @setEvalBranchQuota(10000);
            const file = try std.fs.cwd().createFile("README.md", .{});
<<<<<<< HEAD
            const stream = &file.writer();
=======
            const stream = file.writer();
>>>>>>> 4c14bfd5
            try stream.print(@embedFile("example/README.md.template"), .{
                @embedFile("example/simple.zig"),
                @embedFile("example/simple-error.zig"),
                @embedFile("example/streaming-clap.zig"),
                @embedFile("example/help.zig"),
                @embedFile("example/usage.zig"),
            });
        }
    }.make);
    return s;
}

fn modeToString(mode: Mode) []const u8 {
    return switch (mode) {
        Mode.Debug => "debug",
        Mode.ReleaseFast => "release-fast",
        Mode.ReleaseSafe => "release-safe",
        Mode.ReleaseSmall => "release-small",
    };
}<|MERGE_RESOLUTION|>--- conflicted
+++ resolved
@@ -58,11 +58,7 @@
         fn make(step: *std.build.Step) anyerror!void {
             @setEvalBranchQuota(10000);
             const file = try std.fs.cwd().createFile("README.md", .{});
-<<<<<<< HEAD
-            const stream = &file.writer();
-=======
             const stream = file.writer();
->>>>>>> 4c14bfd5
             try stream.print(@embedFile("example/README.md.template"), .{
                 @embedFile("example/simple.zig"),
                 @embedFile("example/simple-error.zig"),
