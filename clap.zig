--- conflicted
+++ resolved
@@ -57,10 +57,14 @@
 /// Takes a string and parses it to a Param(Help).
 /// This is the reverse of 'help' but for at single parameter only.
 pub fn parseParam(line: []const u8) !Param(Help) {
+    var z: usize = 0;
     var res = Param(Help){
         .id = Help{
-            .msg = line[0..0],
-            .value = line[0..0],
+            // For testing, i want to be able to easily compare slices just by pointer,
+            // so I slice by a runtime value here, so that zig does not optimize this
+            // out. Maybe I should write the test better, geeh.
+            .msg = line[z..z],
+            .value = line[z..z],
         },
     };
 
@@ -119,6 +123,7 @@
 }
 
 test "parseParam" {
+    var z: usize = 0;
     var text: []const u8 = "-s, --long <value> Help text";
     testing.expectEqual(Param(Help){
         .id = Help{
@@ -162,7 +167,7 @@
     testing.expectEqual(Param(Help){
         .id = Help{
             .msg = find(text, "Help text"),
-            .value = text[0..0],
+            .value = text[z..z],
         },
         .names = Names{
             .short = 's',
@@ -175,7 +180,7 @@
     testing.expectEqual(Param(Help){
         .id = Help{
             .msg = find(text, "Help text"),
-            .value = text[0..0],
+            .value = text[z..z],
         },
         .names = Names{
             .short = 's',
@@ -188,7 +193,7 @@
     testing.expectEqual(Param(Help){
         .id = Help{
             .msg = find(text, "Help text"),
-            .value = text[0..0],
+            .value = text[z..z],
         },
         .names = Names{
             .short = null,
@@ -276,24 +281,14 @@
     params: []const Param(Id),
     comptime Error: type,
     context: var,
-<<<<<<< HEAD
-    help_text: fn (@TypeOf(context), Param(Id)) Error![]const u8,
-    value_text: fn (@TypeOf(context), Param(Id)) Error![]const u8,
-=======
-    helpText: fn (@typeOf(context), Param(Id)) Error![]const u8,
-    valueText: fn (@typeOf(context), Param(Id)) Error![]const u8,
->>>>>>> ca4b720d
+    helpText: fn (@TypeOf(context), Param(Id)) Error![]const u8,
+    valueText: fn (@TypeOf(context), Param(Id)) Error![]const u8,
 ) !void {
     const max_spacing = blk: {
         var res: usize = 0;
         for (params) |param| {
-<<<<<<< HEAD
             var counting_stream = io.countingOutStream(io.null_out_stream);
-            try printParam(&counting_stream.outStream(), Id, param, Error, context, value_text);
-=======
-            var counting_stream = io.CountingOutStream(io.NullOutStream.Error).init(io.null_out_stream);
-            try printParam(&counting_stream.stream, Id, param, Error, context, valueText);
->>>>>>> ca4b720d
+            try printParam(counting_stream.outStream(), Id, param, Error, context, valueText);
             if (res < counting_stream.bytes_written)
                 res = counting_stream.bytes_written;
         }
@@ -305,19 +300,11 @@
         if (param.names.short == null and param.names.long == null)
             continue;
 
-<<<<<<< HEAD
         var counting_stream = io.countingOutStream(stream);
         try stream.print("\t", .{});
-        try printParam(&counting_stream.outStream(), Id, param, Error, context, value_text);
+        try printParam(counting_stream.outStream(), Id, param, Error, context, valueText);
         try stream.writeByteNTimes(' ', max_spacing - counting_stream.bytes_written);
-        try stream.print("\t{}\n", .{ try help_text(context, param) });
-=======
-        var counting_stream = io.CountingOutStream(@typeOf(stream.*).Error).init(stream);
-        try stream.print("\t");
-        try printParam(&counting_stream.stream, Id, param, Error, context, valueText);
-        try stream.writeByteNTimes(' ', max_spacing - counting_stream.bytes_written);
-        try stream.print("\t{}\n", try helpText(context, param));
->>>>>>> ca4b720d
+        try stream.print("\t{}\n", .{try helpText(context, param)});
     }
 }
 
@@ -327,15 +314,10 @@
     param: Param(Id),
     comptime Error: type,
     context: var,
-<<<<<<< HEAD
-    value_text: fn (@TypeOf(context), Param(Id)) Error![]const u8,
-) @TypeOf(stream.*).Error!void {
-=======
-    valueText: fn (@typeOf(context), Param(Id)) Error![]const u8,
-) @typeOf(stream.*).Error!void {
->>>>>>> ca4b720d
+    valueText: fn (@TypeOf(context), Param(Id)) Error![]const u8,
+) !void {
     if (param.names.short) |s| {
-        try stream.print("-{c}", .{ s });
+        try stream.print("-{c}", .{s});
     } else {
         try stream.print("  ", .{});
     }
@@ -346,14 +328,10 @@
             try stream.print("  ", .{});
         }
 
-        try stream.print("--{}", .{ l });
+        try stream.print("--{}", .{l});
     }
     if (param.takes_value)
-<<<<<<< HEAD
-        try stream.print(" <{}>", .{ value_text(context, param) });
-=======
-        try stream.print(" <{}>", valueText(context, param));
->>>>>>> ca4b720d
+        try stream.print(" <{}>", .{valueText(context, param)});
 }
 
 /// A wrapper around helpFull for simple helpText and valueText functions that
@@ -444,17 +422,17 @@
     const actual = slice_stream.getWritten();
     if (!mem.eql(u8, actual, expected)) {
         debug.warn("\n============ Expected ============\n", .{});
-        debug.warn("{}", .{ expected });
+        debug.warn("{}", .{expected});
         debug.warn("============= Actual =============\n", .{});
-        debug.warn("{}", .{ actual });
+        debug.warn("{}", .{actual});
 
         var buffer: [1024 * 2]u8 = undefined;
         var fba = std.heap.FixedBufferAllocator.init(&buffer);
 
         debug.warn("============ Expected (escaped) ============\n", .{});
-        debug.warn("{x}\n", .{ expected });
+        debug.warn("{x}\n", .{expected});
         debug.warn("============ Actual (escaped) ============\n", .{});
-        debug.warn("{x}\n", .{ actual });
+        debug.warn("{x}\n", .{actual});
         testing.expect(false);
     }
 }
@@ -470,20 +448,21 @@
     params: []const Param(Id),
     comptime Error: type,
     context: var,
-    valueText: fn (@typeOf(context), Param(Id)) Error![]const u8,
+    valueText: fn (@TypeOf(context), Param(Id)) Error![]const u8,
 ) !void {
-    var cs = io.CountingOutStream(@typeOf(stream.*).Error).init(stream);
+    var cos = io.countingOutStream(stream);
+    const cs = cos.outStream();
     for (params) |param| {
         const name = param.names.short orelse continue;
         if (param.takes_value)
             continue;
 
-        if (cs.bytes_written == 0)
-            try stream.write("[-");
-        try cs.stream.write([_]u8{name});
-    }
-    if (cs.bytes_written != 0)
-        try cs.stream.write("]");
+        if (cos.bytes_written == 0)
+            try stream.writeAll("[-");
+        try cs.writeByte(name);
+    }
+    if (cos.bytes_written != 0)
+        try cs.writeByte(']');
 
     var positional: ?Param(Id) = null;
     for (params) |param| {
@@ -491,24 +470,27 @@
             continue;
 
         const prefix = if (param.names.short) |_| "-" else "--";
-        const name = if (param.names.short) |*s| (*const [1]u8)(s)[0..] else param.names.long orelse {
+
+        // Seems the zig compiler is being a little wierd. I doesn't allow me to write
+        // @as(*const [1]u8, s)                  VVVVVVVVVVVVVVVVVVVVVVVVVVVVVV
+        const name = if (param.names.short) |*s| @ptrCast([*]const u8, s)[0..1] else param.names.long orelse {
             positional = param;
             continue;
         };
-        if (cs.bytes_written != 0)
-            try cs.stream.write(" ");
-
-        try cs.stream.print("[{}{}", prefix, name);
+        if (cos.bytes_written != 0)
+            try cs.writeByte(' ');
+
+        try cs.print("[{}{}", .{ prefix, name });
         if (param.takes_value)
-            try cs.stream.print(" <{}>", try valueText(context, param));
-
-        try cs.stream.write("]");
+            try cs.print(" <{}>", .{try valueText(context, param)});
+
+        try cs.writeByte(']');
     }
 
     if (positional) |p| {
-        if (cs.bytes_written != 0)
-            try cs.stream.write(" ");
-        try cs.stream.print("<{}>", try valueText(context, p));
+        if (cos.bytes_written != 0)
+            try cs.writeByte(' ');
+        try cs.print("<{}>", .{try valueText(context, p)});
     }
 }
 
@@ -545,46 +527,46 @@
 
 fn testUsage(expected: []const u8, params: []const Param(Help)) !void {
     var buf: [1024]u8 = undefined;
-    var slice_stream = io.SliceOutStream.init(buf[0..]);
-    try usage(&slice_stream.stream, params);
-
-    const actual = slice_stream.getWritten();
+    var fbs = io.fixedBufferStream(&buf);
+    try usage(fbs.outStream(), params);
+
+    const actual = fbs.getWritten();
     if (!mem.eql(u8, actual, expected)) {
-        debug.warn("\n============ Expected ============\n");
-        debug.warn("{}\n", expected);
-        debug.warn("============= Actual =============\n");
-        debug.warn("{}\n", actual);
+        debug.warn("\n============ Expected ============\n", .{});
+        debug.warn("{}\n", .{expected});
+        debug.warn("============= Actual =============\n", .{});
+        debug.warn("{}\n", .{actual});
 
         var buffer: [1024 * 2]u8 = undefined;
         var fba = std.heap.FixedBufferAllocator.init(&buffer);
 
-        debug.warn("============ Expected (escaped) ============\n");
-        debug.warn("{x}\n", expected);
-        debug.warn("============ Actual (escaped) ============\n");
-        debug.warn("{x}\n", actual);
+        debug.warn("============ Expected (escaped) ============\n", .{});
+        debug.warn("{x}\n", .{expected});
+        debug.warn("============ Actual (escaped) ============\n", .{});
+        debug.warn("{x}\n", .{actual});
         testing.expect(false);
     }
 }
 
 test "usage" {
     @setEvalBranchQuota(100000);
-    try testUsage("[-ab]", comptime [_]Param(Help){
+    try testUsage("[-ab]", comptime &[_]Param(Help){
         parseParam("-a") catch unreachable,
         parseParam("-b") catch unreachable,
     });
-    try testUsage("[-a <value>] [-b <v>]", comptime [_]Param(Help){
+    try testUsage("[-a <value>] [-b <v>]", comptime &[_]Param(Help){
         parseParam("-a <value>") catch unreachable,
         parseParam("-b <v>") catch unreachable,
     });
-    try testUsage("[--a] [--b]", comptime [_]Param(Help){
+    try testUsage("[--a] [--b]", comptime &[_]Param(Help){
         parseParam("--a") catch unreachable,
         parseParam("--b") catch unreachable,
     });
-    try testUsage("[--a <value>] [--b <v>]", comptime [_]Param(Help){
+    try testUsage("[--a <value>] [--b <v>]", comptime &[_]Param(Help){
         parseParam("--a <value>") catch unreachable,
         parseParam("--b <v>") catch unreachable,
     });
-    try testUsage("<file>", comptime [_]Param(Help){
+    try testUsage("<file>", comptime &[_]Param(Help){
         Param(Help){
             .id = Help{
                 .value = "file",
@@ -592,7 +574,7 @@
             .takes_value = true,
         },
     });
-    try testUsage("[-ab] [-c <value>] [-d <v>] [--e] [--f] [--g <value>] [--h <v>] <file>", comptime [_]Param(Help){
+    try testUsage("[-ab] [-c <value>] [-d <v>] [--e] [--f] [--g <value>] [--h <v>] <file>", comptime &[_]Param(Help){
         parseParam("-a") catch unreachable,
         parseParam("-b") catch unreachable,
         parseParam("-c <value>") catch unreachable,
