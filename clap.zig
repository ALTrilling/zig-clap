const std = @import("std");

const debug = std.debug;
const io = std.io;
const mem = std.mem;
const testing = std.testing;

pub const args = @import("clap/args.zig");

test "clap" {
    testing.refAllDecls(@This());
}

pub const ComptimeClap = @import("clap/comptime.zig").ComptimeClap;
pub const StreamingClap = @import("clap/streaming.zig").StreamingClap;

/// The names a ::Param can have.
pub const Names = struct {
    /// '-' prefix
    short: ?u8 = null,

    /// '--' prefix
    long: ?[]const u8 = null,
};

/// Whether a param takes no value (a flag), one value, or can be specified multiple times.
pub const Values = enum {
    None,
    One,
    Many,
};

/// Represents a parameter for the command line.
/// Parameters come in three kinds:
///   * Short ("-a"): Should be used for the most commonly used parameters in your program.
///     * They can take a value three different ways.
///       * "-a value"
///       * "-a=value"
///       * "-avalue"
///     * They chain if they don't take values: "-abc".
///       * The last given parameter can take a value in the same way that a single parameter can:
///         * "-abc value"
///         * "-abc=value"
///         * "-abcvalue"
///   * Long ("--long-param"): Should be used for less common parameters, or when no single character
///                            can describe the paramter.
///     * They can take a value two different ways.
///       * "--long-param value"
///       * "--long-param=value"
///   * Positional: Should be used as the primary parameter of the program, like a filename or
///                 an expression to parse.
///     * Positional parameters have both names.long and names.short == null.
///     * Positional parameters must take a value.
pub fn Param(comptime Id: type) type {
    return struct {
        id: Id = Id{},
        names: Names = Names{},
        takes_value: Values = .None,
    };
}

/// Takes a string and parses it to a Param(Help).
/// This is the reverse of 'help' but for at single parameter only.
pub fn parseParam(line: []const u8) !Param(Help) {
    var found_comma = false;
    var it = mem.tokenize(line, " \t");
    var param_str = it.next() orelse return error.NoParamFound;

    const short_name = if (!mem.startsWith(u8, param_str, "--") and
        mem.startsWith(u8, param_str, "-"))
    blk: {
        found_comma = param_str[param_str.len - 1] == ',';
        if (found_comma)
            param_str = param_str[0 .. param_str.len - 1];

        if (param_str.len != 2)
            return error.InvalidShortParam;

        const short_name = param_str[1];
        if (!found_comma) {
            var res = parseParamRest(it.rest());
            res.names.short = short_name;
            return res;
        }

        param_str = it.next() orelse return error.NoParamFound;
        break :blk short_name;
    } else null;

    const long_name = if (mem.startsWith(u8, param_str, "--")) blk: {
        if (param_str[param_str.len - 1] == ',')
            return error.TrailingComma;

        break :blk param_str[2..];
    } else if (found_comma) {
        return error.TrailingComma;
    } else if (short_name == null) {
        return parseParamRest(mem.trimLeft(u8, line, " \t"));
    } else null;

    var res = parseParamRest(it.rest());
    res.names.long = param_str[2..];
    res.names.short = short_name;
    return res;
}

fn parseParamRest(line: []const u8) Param(Help) {
    if (mem.startsWith(u8, line, "<")) blk: {
        const len = mem.indexOfScalar(u8, line, '>') orelse break :blk;
        const takes_many = mem.startsWith(u8, line[len + 1 ..], "...");
        const help_start = len + 1 + @as(usize, 3) * @boolToInt(takes_many);
        return Param(Help){
            .takes_value = if (takes_many) .Many else .One,
            .id = .{
                .msg = mem.trim(u8, line[help_start..], " \t"),
                .value = line[1..len],
            },
        };
    }

    return Param(Help){ .id = .{ .msg = mem.trim(u8, line, " \t") } };
}

fn expectParam(expect: Param(Help), actual: Param(Help)) void {
    testing.expectEqualStrings(expect.id.msg, actual.id.msg);
    testing.expectEqualStrings(expect.id.value, actual.id.value);
    testing.expectEqual(expect.names.short, actual.names.short);
    testing.expectEqual(expect.takes_value, actual.takes_value);
    if (expect.names.long) |long| {
        testing.expectEqualStrings(long, actual.names.long.?);
    } else {
        testing.expectEqual(@as(?[]const u8, null), actual.names.long);
    }
}

test "parseParam" {
    expectParam(Param(Help){
        .id = Help{
            .msg = "Help text",
            .value = "value",
        },
        .names = Names{
            .short = 's',
            .long = "long",
        },
        .takes_value = .One,
    }, try parseParam("-s, --long <value> Help text"));
    expectParam(Param(Help){
        .id = Help{
            .msg = "Help text",
            .value = "value",
        },
        .names = Names{
            .short = 's',
            .long = "long",
        },
        .takes_value = .Many,
    }, try parseParam("-s, --long <value>... Help text"));
    expectParam(Param(Help){
        .id = Help{
            .msg = "Help text",
            .value = "value",
        },
        .names = Names{
            .short = null,
            .long = "long",
        },
        .takes_value = .One,
    }, try parseParam("--long <value> Help text"));
    expectParam(Param(Help){
        .id = Help{
            .msg = "Help text",
            .value = "value",
        },
        .names = Names{
            .short = 's',
            .long = null,
        },
        .takes_value = .One,
    }, try parseParam("-s <value> Help text"));
    expectParam(Param(Help){
        .id = Help{
            .msg = "Help text",
            .value = "",
        },
        .names = Names{
            .short = 's',
            .long = "long",
        },
        .takes_value = .None,
    }, try parseParam("-s, --long Help text"));
    expectParam(Param(Help){
        .id = Help{
            .msg = "Help text",
            .value = "",
        },
        .names = Names{
            .short = 's',
            .long = null,
        },
        .takes_value = .None,
    }, try parseParam("-s Help text"));
    expectParam(Param(Help){
        .id = Help{
            .msg = "Help text",
            .value = "",
        },
        .names = Names{
            .short = null,
            .long = "long",
        },
        .takes_value = .None,
    }, try parseParam("--long Help text"));
    expectParam(Param(Help){
        .id = Help{
            .msg = "Help text",
            .value = "A | B",
        },
        .names = Names{
            .short = null,
            .long = "long",
        },
        .takes_value = .One,
    }, try parseParam("--long <A | B> Help text"));
    expectParam(Param(Help){
        .id = Help{
            .msg = "Help text",
            .value = "A",
        },
        .names = Names{
            .short = null,
            .long = null,
        },
        .takes_value = .One,
    }, try parseParam("<A> Help text"));
    expectParam(Param(Help){
        .id = Help{
            .msg = "Help text",
            .value = "A",
        },
        .names = Names{
            .short = null,
            .long = null,
        },
        .takes_value = .Many,
    }, try parseParam("<A>... Help text"));

    testing.expectError(error.TrailingComma, parseParam("--long, Help"));
    testing.expectError(error.TrailingComma, parseParam("-s, Help"));
    testing.expectError(error.InvalidShortParam, parseParam("-ss Help"));
    testing.expectError(error.InvalidShortParam, parseParam("-ss <value> Help"));
    testing.expectError(error.InvalidShortParam, parseParam("- Help"));
}

/// Optional diagnostics used for reporting useful errors
pub const Diagnostic = struct {
    arg: []const u8 = "",
    name: Names = Names{},

    /// Default diagnostics reporter when all you want is English with no colors.
    /// Use this as a reference for implementing your own if needed.
<<<<<<< HEAD
    pub fn report(diag: Diagnostic, stream: anytype, err: anyerror) !void {
=======
    pub fn report(diag: Diagnostic, stream: var, err: anyerror) !void {
>>>>>>> 5efa8866
        const Arg = struct {
            prefix: []const u8,
            name: []const u8,
        };
        const a = if (diag.name.short) |*c|
            Arg{ .prefix = "-", .name = @as(*const [1]u8, c)[0..] }
        else if (diag.name.long) |l|
            Arg{ .prefix = "--", .name = l }
        else
            Arg{ .prefix = "", .name = diag.arg };

        switch (err) {
            error.DoesntTakeValue => try stream.print("The argument '{}{}' does not take a value\n", .{ a.prefix, a.name }),
            error.MissingValue => try stream.print("The argument '{}{}' requires a value but none was supplied\n", .{ a.prefix, a.name }),
            error.InvalidArgument => try stream.print("Invalid argument '{}{}'\n", .{ a.prefix, a.name }),
            else => try stream.print("Error while parsing arguments: {}\n", .{@errorName(err)}),
        }
    }
};

fn testDiag(diag: Diagnostic, err: anyerror, expected: []const u8) void {
    var buf: [1024]u8 = undefined;
    var slice_stream = io.fixedBufferStream(&buf);
    diag.report(slice_stream.outStream(), err) catch unreachable;
    testing.expectEqualStrings(expected, slice_stream.getWritten());
}

test "Diagnostic.report" {
    testDiag(.{ .arg = "c" }, error.InvalidArgument, "Invalid argument 'c'\n");
    testDiag(.{ .name = .{ .long = "cc" } }, error.InvalidArgument, "Invalid argument '--cc'\n");
    testDiag(.{ .name = .{ .short = 'c' } }, error.DoesntTakeValue, "The argument '-c' does not take a value\n");
    testDiag(.{ .name = .{ .long = "cc" } }, error.DoesntTakeValue, "The argument '--cc' does not take a value\n");
    testDiag(.{ .name = .{ .short = 'c' } }, error.MissingValue, "The argument '-c' requires a value but none was supplied\n");
    testDiag(.{ .name = .{ .long = "cc" } }, error.MissingValue, "The argument '--cc' requires a value but none was supplied\n");
    testDiag(.{ .name = .{ .short = 'c' } }, error.InvalidArgument, "Invalid argument '-c'\n");
    testDiag(.{ .name = .{ .long = "cc" } }, error.InvalidArgument, "Invalid argument '--cc'\n");
    testDiag(.{ .name = .{ .short = 'c' } }, error.SomethingElse, "Error while parsing arguments: SomethingElse\n");
    testDiag(.{ .name = .{ .long = "cc" } }, error.SomethingElse, "Error while parsing arguments: SomethingElse\n");
}

pub fn Args(comptime Id: type, comptime params: []const Param(Id)) type {
    return struct {
        arena: std.heap.ArenaAllocator,
        clap: ComptimeClap(Id, args.OsIterator, params),
        exe_arg: ?[]const u8,

        pub fn deinit(a: *@This()) void {
            a.clap.deinit();
            a.arena.deinit();
        }

        pub fn flag(a: @This(), comptime name: []const u8) bool {
            return a.clap.flag(name);
        }

        pub fn option(a: @This(), comptime name: []const u8) ?[]const u8 {
            return a.clap.option(name);
        }

        pub fn options(a: @This(), comptime name: []const u8) []const []const u8 {
            return a.clap.options(name);
        }

        pub fn positionals(a: @This()) []const []const u8 {
            return a.clap.positionals();
        }
    };
}

/// Parses the command line arguments passed into the program based on an
/// array of `Param`s.
pub fn parse(
    comptime Id: type,
    comptime params: []const Param(Id),
    allocator: *mem.Allocator,
    diag: ?*Diagnostic,
) !Args(Id, params) {
    var iter = try args.OsIterator.init(allocator);
    const Clap = ComptimeClap(Id, args.OsIterator, params);
    const clap = try Clap.parse(allocator, &iter, diag);
    return Args(Id, params){
        .arena = iter.arena,
        .clap = clap,
        .exe_arg = iter.exe_arg,
    };
}

/// Will print a help message in the following format:
///     -s, --long <valueText> helpText
///     -s,                    helpText
///     -s <valueText>         helpText
///         --long             helpText
///         --long <valueText> helpText
pub fn helpFull(
    stream: anytype,
    comptime Id: type,
    params: []const Param(Id),
    comptime Error: type,
    context: anytype,
    helpText: fn (@TypeOf(context), Param(Id)) Error![]const u8,
    valueText: fn (@TypeOf(context), Param(Id)) Error![]const u8,
) !void {
    const max_spacing = blk: {
        var res: usize = 0;
        for (params) |param| {
            var counting_stream = io.countingOutStream(io.null_out_stream);
            try printParam(counting_stream.outStream(), Id, param, Error, context, valueText);
            if (res < counting_stream.bytes_written)
                res = @intCast(usize, counting_stream.bytes_written);
        }

        break :blk res;
    };

    for (params) |param| {
        if (param.names.short == null and param.names.long == null)
            continue;

        var counting_stream = io.countingOutStream(stream);
        try stream.print("\t", .{});
        try printParam(counting_stream.outStream(), Id, param, Error, context, valueText);
        try stream.writeByteNTimes(' ', max_spacing - @intCast(usize, counting_stream.bytes_written));
        try stream.print("\t{}\n", .{try helpText(context, param)});
    }
}

fn printParam(
    stream: anytype,
    comptime Id: type,
    param: Param(Id),
    comptime Error: type,
    context: anytype,
    valueText: fn (@TypeOf(context), Param(Id)) Error![]const u8,
) !void {
    if (param.names.short) |s| {
        try stream.print("-{c}", .{s});
    } else {
        try stream.print("  ", .{});
    }
    if (param.names.long) |l| {
        if (param.names.short) |_| {
            try stream.print(", ", .{});
        } else {
            try stream.print("  ", .{});
        }

        try stream.print("--{}", .{l});
    }

    switch (param.takes_value) {
        .None => {},
        .One => try stream.print(" <{}>", .{valueText(context, param)}),
        .Many => try stream.print(" <{}>...", .{valueText(context, param)}),
    }
}

/// A wrapper around helpFull for simple helpText and valueText functions that
/// cant return an error or take a context.
pub fn helpEx(
    stream: anytype,
    comptime Id: type,
    params: []const Param(Id),
    helpText: fn (Param(Id)) []const u8,
    valueText: fn (Param(Id)) []const u8,
) !void {
    const Context = struct {
        helpText: fn (Param(Id)) []const u8,
        valueText: fn (Param(Id)) []const u8,

        pub fn help(c: @This(), p: Param(Id)) error{}![]const u8 {
            return c.helpText(p);
        }

        pub fn value(c: @This(), p: Param(Id)) error{}![]const u8 {
            return c.valueText(p);
        }
    };

    return helpFull(
        stream,
        Id,
        params,
        error{},
        Context{
            .helpText = helpText,
            .valueText = valueText,
        },
        Context.help,
        Context.value,
    );
}

pub const Help = struct {
    msg: []const u8 = "",
    value: []const u8 = "",
};

/// A wrapper around helpEx that takes a Param(Help).
pub fn help(stream: anytype, params: []const Param(Help)) !void {
    try helpEx(stream, Help, params, getHelpSimple, getValueSimple);
}

fn getHelpSimple(param: Param(Help)) []const u8 {
    return param.id.msg;
}

fn getValueSimple(param: Param(Help)) []const u8 {
    return param.id.value;
}

test "clap.help" {
    var buf: [1024]u8 = undefined;
    var slice_stream = io.fixedBufferStream(&buf);

    @setEvalBranchQuota(10000);
    try help(
        slice_stream.outStream(),
        comptime &[_]Param(Help){
            parseParam("-a                Short flag.  ") catch unreachable,
            parseParam("-b <V1>           Short option.") catch unreachable,
            parseParam("--aa              Long flag.   ") catch unreachable,
            parseParam("--bb <V2>         Long option. ") catch unreachable,
            parseParam("-c, --cc          Both flag.   ") catch unreachable,
            parseParam("-d, --dd <V3>     Both option. ") catch unreachable,
            parseParam("-d, --dd <V3>...  Both repeated option. ") catch unreachable,
            Param(Help){
                .id = Help{
                    .msg = "Positional. This should not appear in the help message.",
                },
                .takes_value = .One,
            },
        },
    );

    const expected = "" ++
        "\t-a              \tShort flag.\n" ++
        "\t-b <V1>         \tShort option.\n" ++
        "\t    --aa        \tLong flag.\n" ++
        "\t    --bb <V2>   \tLong option.\n" ++
        "\t-c, --cc        \tBoth flag.\n" ++
        "\t-d, --dd <V3>   \tBoth option.\n" ++
        "\t-d, --dd <V3>...\tBoth repeated option.\n";

    testing.expectEqualStrings(expected, slice_stream.getWritten());
}

/// Will print a usage message in the following format:
/// [-abc] [--longa] [-d <valueText>] [--longb <valueText>] <valueText>
///
/// First all none value taking parameters, which have a short name are
/// printed, then non positional parameters and finally the positinal.
pub fn usageFull(
    stream: anytype,
    comptime Id: type,
    params: []const Param(Id),
    comptime Error: type,
    context: anytype,
    valueText: fn (@TypeOf(context), Param(Id)) Error![]const u8,
) !void {
    var cos = io.countingOutStream(stream);
    const cs = cos.outStream();
    for (params) |param| {
        const name = param.names.short orelse continue;
        if (param.takes_value != .None)
            continue;

        if (cos.bytes_written == 0)
            try stream.writeAll("[-");
        try cs.writeByte(name);
    }
    if (cos.bytes_written != 0)
        try cs.writeByte(']');

    var positional: ?Param(Id) = null;
    for (params) |param| {
        if (param.takes_value == .None and param.names.short != null)
            continue;

        const prefix = if (param.names.short) |_| "-" else "--";

        // Seems the zig compiler is being a little wierd. I doesn't allow me to write
        // @as(*const [1]u8, s)                  VVVVVVVVVVVVVVVVVVVVVVVVVVVVVV
        const name = if (param.names.short) |*s| @ptrCast([*]const u8, s)[0..1] else param.names.long orelse {
            positional = param;
            continue;
        };
        if (cos.bytes_written != 0)
            try cs.writeByte(' ');

        try cs.print("[{}{}", .{ prefix, name });
        switch (param.takes_value) {
            .None => {},
            .One => try cs.print(" <{}>", .{try valueText(context, param)}),
            .Many => try cs.print(" <{}>...", .{try valueText(context, param)}),
        }

        try cs.writeByte(']');
    }

    if (positional) |p| {
        if (cos.bytes_written != 0)
            try cs.writeByte(' ');
        try cs.print("<{}>", .{try valueText(context, p)});
    }
}

/// A wrapper around usageFull for a simple valueText functions that
/// cant return an error or take a context.
pub fn usageEx(
    stream: anytype,
    comptime Id: type,
    params: []const Param(Id),
    valueText: fn (Param(Id)) []const u8,
) !void {
    const Context = struct {
        valueText: fn (Param(Id)) []const u8,

        pub fn value(c: @This(), p: Param(Id)) error{}![]const u8 {
            return c.valueText(p);
        }
    };

    return usageFull(
        stream,
        Id,
        params,
        error{},
        Context{ .valueText = valueText },
        Context.value,
    );
}

/// A wrapper around usageEx that takes a Param(Help).
pub fn usage(stream: anytype, params: []const Param(Help)) !void {
    try usageEx(stream, Help, params, getValueSimple);
}

fn testUsage(expected: []const u8, params: []const Param(Help)) !void {
    var buf: [1024]u8 = undefined;
    var fbs = io.fixedBufferStream(&buf);
    try usage(fbs.outStream(), params);
    testing.expectEqualStrings(expected, fbs.getWritten());
}

test "usage" {
    @setEvalBranchQuota(100000);
    try testUsage("[-ab]", comptime &[_]Param(Help){
        parseParam("-a") catch unreachable,
        parseParam("-b") catch unreachable,
    });
    try testUsage("[-a <value>] [-b <v>]", comptime &[_]Param(Help){
        parseParam("-a <value>") catch unreachable,
        parseParam("-b <v>") catch unreachable,
    });
    try testUsage("[--a] [--b]", comptime &[_]Param(Help){
        parseParam("--a") catch unreachable,
        parseParam("--b") catch unreachable,
    });
    try testUsage("[--a <value>] [--b <v>]", comptime &[_]Param(Help){
        parseParam("--a <value>") catch unreachable,
        parseParam("--b <v>") catch unreachable,
    });
    try testUsage("<file>", comptime &[_]Param(Help){
        Param(Help){
            .id = Help{
                .value = "file",
            },
            .takes_value = .One,
        },
    });
    try testUsage("[-ab] [-c <value>] [-d <v>] [--e] [--f] [--g <value>] [--h <v>] [-i <v>...] <file>", comptime &[_]Param(Help){
        parseParam("-a") catch unreachable,
        parseParam("-b") catch unreachable,
        parseParam("-c <value>") catch unreachable,
        parseParam("-d <v>") catch unreachable,
        parseParam("--e") catch unreachable,
        parseParam("--f") catch unreachable,
        parseParam("--g <value>") catch unreachable,
        parseParam("--h <v>") catch unreachable,
        parseParam("-i <v>...") catch unreachable,
        Param(Help){
            .id = Help{
                .value = "file",
            },
            .takes_value = .One,
        },
    });
}<|MERGE_RESOLUTION|>--- conflicted
+++ resolved
@@ -259,11 +259,7 @@
 
     /// Default diagnostics reporter when all you want is English with no colors.
     /// Use this as a reference for implementing your own if needed.
-<<<<<<< HEAD
     pub fn report(diag: Diagnostic, stream: anytype, err: anyerror) !void {
-=======
-    pub fn report(diag: Diagnostic, stream: var, err: anyerror) !void {
->>>>>>> 5efa8866
         const Arg = struct {
             prefix: []const u8,
             name: []const u8,
